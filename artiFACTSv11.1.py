--- conflicted
+++ resolved
@@ -689,30 +689,17 @@
 def _ensure_tables():
     con = sqlite3.connect(DB_PATH)
     cur = con.cursor()
-    # Detect legacy schema where `name` was unique and migrate to a
-<<<<<<< HEAD
-    # composite uniqueness on (name, category). Explicit column lists
-    # avoid failures when older tables have extra fields.
-    cur.execute("SELECT sql FROM sqlite_master WHERE type='table' AND name='items'")
-    existing = cur.fetchone()
-    if existing and "UNIQUE(name, category)" not in existing[0]:
-        cur.execute("PRAGMA table_info(items)")
-        old_cols = {r[1] for r in cur.fetchall()}
-
-=======
-    # composite uniqueness on (name, category)
-    cur.execute("SELECT sql FROM sqlite_master WHERE type='table' AND name='items'")
-    existing = cur.fetchone()
-    if existing and "UNIQUE(name, category)" not in existing[0]:
->>>>>>> ffe6504d
-        cur.execute("""CREATE TABLE IF NOT EXISTS items_new (
+
+    # Make sure the old items table exists (some installs may not have it yet)
+    cur.execute("""
+        CREATE TABLE IF NOT EXISTS items (
             id INTEGER PRIMARY KEY,
             name TEXT,
             category TEXT,
             subcategory TEXT,
             description TEXT,
             fact TEXT,
-            found_date TEXT,
+            found_on TEXT,
             found_location TEXT,
             estimated_age TEXT,
             material TEXT,
@@ -724,62 +711,92 @@
             region TEXT,
             era_or_epoch TEXT,
             common_uses TEXT,
-            toxicity_safety TEXT,
-            UNIQUE(name, category)
-        )""")
-<<<<<<< HEAD
-        new_cols = [
-            "id", "name", "category", "subcategory", "description", "fact",
-            "found_date", "found_location", "estimated_age", "material",
-            "display_case", "notes", "photo_path", "added_on",
-            "scientific_name", "region", "era_or_epoch", "common_uses",
-            "toxicity_safety"
-        ]
-        select_cols = [
-            col if col in old_cols
-            else ("'' AS category" if col == "category" else f"NULL AS {col}")
-            for col in new_cols
-        ]
-        cur.execute(
-            f"INSERT INTO items_new ({', '.join(new_cols)}) "
-            f"SELECT {', '.join(select_cols)} FROM items",
+            toxicity_safety TEXT
         )
-=======
-        cur.execute("INSERT INTO items_new SELECT * FROM items")
->>>>>>> ffe6504d
+    """)
+
+    # Discover current columns on 'items'
+    cur.execute("PRAGMA table_info(items)")
+    old_cols = [r[1] for r in cur.fetchall()]
+
+    # Desired final schema (with UNIQUE(name, category))
+    new_cols = [
+        "id", "name", "category", "subcategory", "description", "fact",
+        "found_on", "found_location", "estimated_age", "material",
+        "display_case", "notes", "photo_path", "added_on",
+        "scientific_name", "region", "era_or_epoch", "common_uses",
+        "toxicity_safety"
+    ]
+
+    # If either 'category' is missing OR the unique constraint is missing,
+    # rebuild the table safely.
+    needs_rebuild = ("category" not in old_cols)
+
+    if not needs_rebuild:
+        # Check if UNIQUE(name, category) exists
+        cur.execute("PRAGMA index_list(items)")
+        idx_rows = cur.fetchall()
+        unique_ok = False
+        for _, idx_name, _, _, _ in idx_rows:
+            cur.execute(f"PRAGMA index_info({idx_name})")
+            cols = [r[2] for r in cur.fetchall()]
+            # A unique index on (name, category) could be named anything
+            if set(cols) == {"name", "category"}:
+                # Confirm it's actually UNIQUE
+                cur.execute(f"SELECT sql FROM sqlite_master WHERE type='index' AND name=?", (idx_name,))
+                sql = (cur.fetchone() or [""])[0] or ""
+                if "UNIQUE" in sql.upper():
+                    unique_ok = True
+                    break
+        if not unique_ok:
+            needs_rebuild = True
+
+    if needs_rebuild:
+        # Build the new table with the desired schema + unique constraint
+        cur.execute("""
+            CREATE TABLE IF NOT EXISTS items_new (
+                id INTEGER PRIMARY KEY,
+                name TEXT,
+                category TEXT,
+                subcategory TEXT,
+                description TEXT,
+                fact TEXT,
+                found_on TEXT,
+                found_location TEXT,
+                estimated_age TEXT,
+                material TEXT,
+                display_case TEXT,
+                notes TEXT,
+                photo_path TEXT,
+                added_on DATETIME DEFAULT CURRENT_TIMESTAMP,
+                scientific_name TEXT,
+                region TEXT,
+                era_or_epoch TEXT,
+                common_uses TEXT,
+                toxicity_safety TEXT,
+                UNIQUE(name, category)
+            )
+        """)
+
+        # Build a SELECT that pulls what exists, fills what doesn't.
+        select_cols = []
+        for col in new_cols:
+            if col in old_cols:
+                select_cols.append(col)
+            elif col == "category":
+                # Old installs may not have category yet
+                select_cols.append("'' AS category")
+            else:
+                select_cols.append(f"NULL AS {col}")
+
+        cur.execute(f"""
+            INSERT INTO items_new ({', '.join(new_cols)})
+            SELECT {', '.join(select_cols)} FROM items
+        """)
+
         cur.execute("DROP TABLE items")
         cur.execute("ALTER TABLE items_new RENAME TO items")
 
-    cur.execute("""CREATE TABLE IF NOT EXISTS items (
-        id INTEGER PRIMARY KEY,
-        name TEXT,
-        category TEXT,
-        subcategory TEXT,
-        description TEXT,
-        fact TEXT,
-        found_date TEXT,
-        found_location TEXT,
-        estimated_age TEXT,
-        material TEXT,
-        display_case TEXT,
-        notes TEXT,
-        photo_path TEXT,
-        added_on DATETIME DEFAULT CURRENT_TIMESTAMP,
-        scientific_name TEXT,
-        region TEXT,
-        era_or_epoch TEXT,
-        common_uses TEXT,
-        toxicity_safety TEXT,
-        UNIQUE(name, category)
-    )""")
-    cur.execute("""CREATE TABLE IF NOT EXISTS item_details (
-        id INTEGER PRIMARY KEY,
-        item_id INTEGER NOT NULL,
-        key TEXT NOT NULL,
-        value TEXT,
-        UNIQUE(item_id, key),
-        FOREIGN KEY(item_id) REFERENCES items(id) ON DELETE CASCADE
-    )""")
     con.commit()
     con.close()
 
