--- conflicted
+++ resolved
@@ -1068,50 +1068,48 @@
         left = SlateFrame(main)
         left.pack(side=tk.LEFT, fill=tk.Y, padx=10, pady=10)
         SlateTitle(left, text='Item Catalog').pack(anchor='w', pady=(6, 4))
-<<<<<<< HEAD
-
-        tree_wrap = SlateFrame(left)
-        tree_wrap.pack(fill=tk.BOTH, expand=True)
-
-        tree_style = ttk.Style()
-        try:
-            tree_style.theme_use('clam')
-        except tk.TclError:
-            pass
-        tree_style.configure(
-            'Library.Treeview',
-            background=COLORS['bg_card'],
-            fieldbackground=COLORS['bg_card'],
-            foreground=COLORS['fg_primary'],
-            bordercolor=COLORS['border'],
-            rowheight=20)
-        tree_style.map(
-            'Library.Treeview',
-            background=[('selected', COLORS['accent_a'])],
-            foreground=[('selected', 'black')])
-        tree_style.layout('Library.Treeview', [('Treeview.treearea', {'sticky': 'nswe'})])
-
-        self.tree = ttk.Treeview(
-            tree_wrap, show='tree', style='Library.Treeview', selectmode='browse', height=20)
-        self.tree.tag_configure('category', font=('Segoe UI', 10, 'bold'))
-        self.tree.pack(side='left', fill=tk.BOTH, expand=True)
-
-        tree_scroll = tk.Scrollbar(tree_wrap, orient='vertical', command=self.tree.yview)
-        tree_scroll.pack(side='right', fill='y')
-        self.tree.configure(yscrollcommand=tree_scroll.set)
-
-=======
-        tree_style = ttk.Style()
-        tree_style.configure('Library.Treeview',
-                              background=COLORS['bg_card'],
-                              fieldbackground=COLORS['bg_card'],
-                              foreground=COLORS['fg_primary'])
-        self.tree = ttk.Treeview(
-            left, show='tree', style='Library.Treeview', selectmode='browse', height=28)
-        self.tree.tag_configure('category', font=('Segoe UI', 10, 'bold'))
-        self.tree.pack(fill=tk.Y, expand=True)
->>>>>>> 30bb18d5
-        self.tree.bind("<<TreeviewSelect>>", self.display_item_info)
+# --- Treeview + styling (merged) ---
+# Wrapper with scroll support
+tree_wrap = SlateFrame(left)
+tree_wrap.pack(fill=tk.BOTH, expand=True)
+
+# Style setup (codex branch had fuller styling + theme fallback)
+tree_style = ttk.Style()
+try:
+    tree_style.theme_use('clam')
+except tk.TclError:
+    pass
+
+tree_style.configure(
+    'Library.Treeview',
+    background=COLORS['bg_card'],
+    fieldbackground=COLORS['bg_card'],
+    foreground=COLORS['fg_primary'],
+    bordercolor=COLORS.get('border', COLORS['bg_card']),
+    rowheight=20
+)
+tree_style.map(
+    'Library.Treeview',
+    background=[('selected', COLORS.get('accent_a', '#ccccff'))],
+    foreground=[('selected', 'black')]
+)
+tree_style.layout('Library.Treeview', [('Treeview.treearea', {'sticky': 'nswe'})])
+
+# Treeview (in wrapper so the scrollbar can live beside it)
+self.tree = ttk.Treeview(
+    tree_wrap, show='tree', style='Library.Treeview', selectmode='browse', height=20
+)
+self.tree.tag_configure('category', font=('Segoe UI', 10, 'bold'))
+self.tree.pack(side='left', fill=tk.BOTH, expand=True)
+
+# Vertical scrollbar
+tree_scroll = tk.Scrollbar(tree_wrap, orient='vertical', command=self.tree.yview)
+tree_scroll.pack(side='right', fill='y')
+self.tree.configure(yscrollcommand=tree_scroll.set)
+
+# Selection handler
+self.tree.bind("<<TreeviewSelect>>", self.display_item_info)
+
 
         right = SlateFrame(main)
         right.pack(side=tk.RIGHT, fill=tk.BOTH, expand=True, padx=10, pady=10)
